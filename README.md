<<<<<<< HEAD
# LTP: Learned Token Pruning for Transformers

All the methods below require you to have a checkpoint file finetuned on a downstream task.

# Run Top-k
Add the following lines in `{CKPT}/config.json`.
```
"prune_mode": "topk",
"token_keep_rate": 0.2,
```

`token_keep_rate` determines the keep rate of the last layer, and the keep rates of the remaining layers will be linearly scaled accordingly.
You can also assign negative number as keep rate for each layer will be assigned as `max(0, keep_rate)`.

Then, run the following command.
=======
# Installation
>>>>>>> 1386572b

We follow the same installation procedure as the original [huggingface transformer](https://github.com/huggingface/transformers) repo.
```
pip install sklearn scipy datasets torch
pip install -e .  # in the top directory
```

# Run Learned Token Pruning
Prepare a checkpoint file that has been finetuned on the target downstream task. 
Add the following lines in the configuration file `{CKPT}/config.json`.
```
"prune_mode": "absolute_threshold",
"final_token_threshold": 0.01, 
"scoring_mode": "mean",
```

`final_token_threshold` determines the token threshold of the last layer, and the thresholds of the remaining layers will be linearly scaled.
For instance, the thresholds for the 3rd, 6th, and 9th layers will be 0.0025, 0.005, and 0.0075, respectively, when setting the `final_token_threshold` , i.e., the threshold for the last (12th) layer, to 0.01.
This number is a hyperparameter, and we found that 0.01 works well in many cases.

The learnable mode consists of 2 stages: soft threshold and hard threshold.
Please refer to our [paper](https://arxiv.org/abs/2107.00910) for more details.

## 1. Soft Threshold
We first train the model using the soft threshold mode. 
This trains the thresholds as well as the model parameters to search for the best threshold configuration.

Run the following command:
```
python run.py --arch pibert-base --task {TASK} --restore {CKPT} --lr 2e-5 --temperature {T}\
  --lambda 0.15 --weight_decay 0 --bs 64 --masking_mode soft --epoch {epoch} --save_step 100 --no_load
```

* `{TASK}`: RTE, MRPC, STSB, SST2, QNLI, QQP, MNLI
* You can assign different learning rate for `lr`, but 2e-5 worked fine.
* We set `{epoch}` to be 10 for smaller datasets (e.g., RTE, MRPC) and 1 for larger datasets (e.g., SST2, QNLI, MRPC).
* `--no_load` flag will not load the best model at the end of the training (i.e., the final checkpoint will be the one at the end of training).
* `lambda` is an important hyperparameter than controls the pruning level: the higher the value, the more we prune tokens. 0.01 ~ 0.2 worked well in many cases, but we recommend the user to empirically search for the best number for it.
* `temperature` is another hyperparameter, and 1e-3 ~ 1e-5 worked well. In the paper, we searched over {1e−4, 2e−4, 5e−4, 1e−3, 2e−3}.

The final model will be checkpointed in `{CKPT_soft} = checkpoints/base/{TASK}/absolute_threshold/rate_{final_token_threshold}/temperature_{T}/lambda_{lambda}/lr_{lr}`.
Remove `trainer_state.json` from the checkpoint file in `{CKPT_soft}`.


## 2. Hard Threshold
Once we learn the thresholds, we fix those values, turn back to the hard threshold mode, and finetune the model parameters only.

Run the following command:
```
python run.py --arch pibert-base --task {TASK} --restore {CKPT_soft} --lr {LR} --bs 64 --masking_mode hard --epoch 5 
```

* We used `{LR}` {0.5, 1, 2}e-5 in the paper.
* You can additionally set `--save_step 500` for more frequent evaluation/logging. The default setting will evaluate for every 1 epoch.

The final model will be checkpointed in `{CKPT_soft}/hard/lr_{LR}`.


# Run Baseline Methods

# Top-k Token Pruning
Add the following lines in `{CKPT}/config.json`.
```
"prune_mode": "topk",
"token_keep_rate": 0.2,
```

The token keep rates of the first three layers and the last layer are 1 and `token_keep_rate`, respectively. 
The keep rates of the remaining layers are scaled linearly.
The smaller `token_keep_rate` is, the more aggressive we prune tokens.
You can also assign negative number for `token_keep_rate` and, in that case, the keep rate of each layer will be assigned as `max(0, keep_rate)`.

Run the following command:

```
python run.py --arch pibert-base --task {TASK} --restore {CKPT} --lr {LR} --bs 64 --masking_mode hard --epoch 5
```

* We used `{LR}` {0.5, 1, 2}e-5 in the paper.
* You can additionally set `--save_step 500` for more frequent evaluation/logging. The default setting will evaluate for every 1 epoch.


The final model will be checkpointed in `{CKPT}/topk/lr_{LR}`.


# Non-leanrable (Manual) Threshold Pruning
Add the following lines in `{CKPT}/config.json`.
```
"prune_mode": "absolute_threshold",
"final_token_threshold": 0.01, 
"scoring_mode": "mean",
```

Run the following command:
```
python run.py --arch pibert-base --task {TASK} --restore {CKPT} --lr {LR} --bs 64 --masking_mode hard --epoch 5 --save_step 500
```

* We used `{LR}` {0.5, 1, 2}e-5 in the paper.
* You can additionally set `--save_step 500` for more frequent evaluation/logging. The default setting will evaluate for every 1 epoch.
* Note that the only difference from the learned token pruning mode is that we run the hard threshold mode from the beginning.


The final model will be checkpointed in `{CKPT}/hard/lr_{LR}`.

<|MERGE_RESOLUTION|>--- conflicted
+++ resolved
@@ -1,23 +1,6 @@
-<<<<<<< HEAD
 # LTP: Learned Token Pruning for Transformers
 
-All the methods below require you to have a checkpoint file finetuned on a downstream task.
-
-# Run Top-k
-Add the following lines in `{CKPT}/config.json`.
-```
-"prune_mode": "topk",
-"token_keep_rate": 0.2,
-```
-
-`token_keep_rate` determines the keep rate of the last layer, and the keep rates of the remaining layers will be linearly scaled accordingly.
-You can also assign negative number as keep rate for each layer will be assigned as `max(0, keep_rate)`.
-
-Then, run the following command.
-=======
 # Installation
->>>>>>> 1386572b
-
 We follow the same installation procedure as the original [huggingface transformer](https://github.com/huggingface/transformers) repo.
 ```
 pip install sklearn scipy datasets torch
